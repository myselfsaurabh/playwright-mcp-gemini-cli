--- conflicted
+++ resolved
@@ -27,17 +27,10 @@
         // Execute the Gemini CLI command with the task
         console.log('📱 Calling Gemini CLI with Playwright MCP...');
         
-<<<<<<< HEAD
-        const command = `gemini -p "${taskPrompt}"`;
-        
-        console.log('Executing command: ', command);
-        
-=======
         const command = `gemini -p "${taskPrompt}" --model "gemini-2.5-flash-lite-preview-06-17"`;
 
         console.log('Executing command:', command);
 
->>>>>>> db8a6b39
         // Execute the command
         const result = execSync(command, {
             encoding: 'utf8',
